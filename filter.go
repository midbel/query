package query

import (
	"bufio"
	"bytes"
	"errors"
	"fmt"
	"io"
	"strconv"
)

<<<<<<< HEAD
func Filter(r io.Reader, query string) (interface{}, error) {
=======
type Position struct {
	Line int
	Col  int
}

func (p Position) String() string {
	return fmt.Sprintf("%d:%d", p.Line, p.Col)
}

func Filter(r io.Reader, query string) ([]string, error) {
>>>>>>> 0d4ea24f
	q, err := Parse(query)
	if err != nil {
		return nil, err
	}
	if err := execute(r, q); err != nil {
		return nil, err
	}
	return q.Get(), nil
}

func Execute(r io.Reader, query string) (string, error) {
	q, err := Parse(query)
	if err != nil {
		return "", err
	}
	if err := execute(r, q); err != nil {
		return "", err
	}
	return q.String(), nil
}

func execute(r io.Reader, q Query) error {
	rs := prepare(r)
	return rs.Read(q)
}

type reader struct {
	inner io.RuneScanner
	file  string
	depth int

	prev      Position
	curr      Position
	keepBlank bool
}

func prepare(r io.Reader) *reader {
	rs := reader{
		inner: bufio.NewReader(r),
		file:  "<input>",
	}
	rs.curr.Line = 1
	if n, ok := r.(interface{ Name() string }); ok {
		rs.file = n.Name()
	}
	return &rs
}

func (r *reader) Read(q Query) error {
	if keepAll(q) {
		r.wrap()
		defer r.update(q, "")
	}
	err := r.traverse(q)
	if err != nil {
		return err
	}
	if _, err = r.read(); err == nil {
		return r.malformed("malformed JSON document: unexpected end")
	}
	return nil
}

<<<<<<< HEAD
func (r *reader) Read(q Query) (interface{}, error) {
=======
func (r *reader) traverse(q Query) error {
>>>>>>> 0d4ea24f
	c, err := r.read()
	if err != nil {
		return err
	}
	switch {
	case jsonQuote(c):
<<<<<<< HEAD
		return r.literal()
	case jsonIdent(c):
		return r.identifier()
	case jsonDigit(c):
		return r.number()
=======
		_, err = r.literal()
	case jsonIdent(c):
		_, err = r.identifier()
	case jsonDigit(c):
		_, err = r.number()
>>>>>>> 0d4ea24f
	case jsonArray(c):
		err = r.array(q)
	case jsonObject(c):
		err = r.object(q)
	default:
		err = r.malformed("unexpected character %c", c)
	}
	return err
}

<<<<<<< HEAD
func (r *reader) object(q Query) (interface{}, error) {
	r.enter()
	defer r.leave()

	var list collector
	if q == KeepAll {
		list = createObject()
	} else {
		list = createArray()
	}
=======
func (r *reader) key() (string, error) {
	c, _ := r.read()
	if !jsonQuote(c) {
		return "", r.malformed("key: expected '\"' instead of %c", c)
	}
	key, err := r.literal()
	if err != nil {
		return "", err
	}
	if c, _ = r.read(); c != ':' {
		return "", r.malformed("key: expected ':' instead of %c", c)
	}
	return key, nil
}

func (r *reader) object(q Query) error {
	if err := canObject(q); err != nil {
		return err
	}
	r.enter()
	defer r.leave()

>>>>>>> 0d4ea24f
	for {
		key, err := r.key()
		if err != nil {
			return err
		}
<<<<<<< HEAD
		v, err := r.traverse(q, key)
		if err != nil {
			return nil, err
		}
		list.collect(key, v)

=======
		if err = r.filter(q, key); err != nil {
			return err
		}
>>>>>>> 0d4ea24f
		if err := r.endObject(); err != nil {
			if isDone(err) {
				break
			}
			return err
		}
	}
<<<<<<< HEAD
	return list.get(), nil
=======
	return nil
>>>>>>> 0d4ea24f
}

func (r *reader) endObject() error {
	if c, _ := r.read(); c == '}' {
		return errDone
	} else if c == ',' {
		if c, err := r.read(); c == '}' || err != nil {
			return r.malformed("object: unexpected character after ','")
		}
		r.unread()
	} else {
		return r.malformed("object: expected ',' or '}'")
	}
	return nil
}

func (r *reader) array(q Query) error {
	r.enter()
	defer r.leave()

<<<<<<< HEAD
func (r *reader) array(q Query) (interface{}, error) {
	list := createArray()
	for i := 0; ; i++ {
		v, err := r.traverse(q, strconv.Itoa(i))
=======
	if err := canArray(q); err != nil {
		return err
	}
	for i := 0; ; i++ {
		err := r.filter(q, strconv.Itoa(i))
>>>>>>> 0d4ea24f
		if err != nil {
			return err
		}
<<<<<<< HEAD
		list.collect("", v)

=======
>>>>>>> 0d4ea24f
		if err := r.endArray(); err != nil {
			if isDone(err) {
				break
			}
			return err
		}
	}
<<<<<<< HEAD
	return list.get(), nil
=======
	return nil
>>>>>>> 0d4ea24f
}

func (r *reader) endArray() error {
	if c, _ := r.read(); c == ']' {
		return errDone
	} else if c == ',' {
		if c, err := r.read(); c == ']' || err != nil {
			return r.malformed("array: unexpected character after ','")
		}
		r.unread()
	} else {
		return r.malformed("array: expected ',' or ']")
	}
	return nil
}

<<<<<<< HEAD
func (r *reader) traverse(q Query, key string) (interface{}, error) {
=======
func (r *reader) filter(q Query, key string) error {
	if q == nil {
		return r.traverse(q)
	}
>>>>>>> 0d4ea24f
	next, err := q.Next(key)
	if err != nil {
		return r.traverse(next)
	}
<<<<<<< HEAD
	if next == nil {
		next = KeepAll
	}
	return r.Read(next)
=======
	if !keepAll(q) && next == nil {
		r.wrap()
		defer r.update(q, key)
	}
	return r.traverse(next)
}

func (r *reader) update(q Query, key string) error {
	str := r.unwrap()
	return q.update(str)
>>>>>>> 0d4ea24f
}

func (r *reader) literal() (string, error) {
	r.toggleBlank()
	defer r.toggleBlank()

	var buf bytes.Buffer
	for {
		c, err := r.read()
		if err != nil {
			return "", err
		}
		if jsonQuote(c) {
			break
		}
		if c == '\\' {
			if err := r.escape(&buf); err != nil {
				return "", err
			}
			continue
		}
		buf.WriteRune(c)
	}
	return buf.String(), nil
}

func (r *reader) toggleBlank() {
	r.keepBlank = !r.keepBlank
}

func (r *reader) escape(buf *bytes.Buffer) error {
	buf.WriteRune('\\')
	switch c, _ := r.read(); c {
	case 'n', 'f', 'b', 'r', '"', '\\', '/':
		buf.WriteRune(c)
	case 'u':
		buf.WriteRune(c)
		for i := 0; i < 4; i++ {
			c, _ = r.read()
			if !jsonHex(c) {
				return r.malformed("%c not a hex character", c)
			}
			buf.WriteRune(c)
		}
	default:
		return r.malformed("unknown escape \\%c", c)
	}
	return nil
}

func (r *reader) identifier() (interface{}, error) {
	defer r.unread()
	r.unread()

	var buf bytes.Buffer
	for {
		c, err := r.read()
		if err != nil {
			if errors.Is(err, io.EOF) {
				break
			}
			return nil, err
		}
		if !jsonLetter(c) {
			break
		}
		buf.WriteRune(c)
	}
	switch ident := buf.String(); ident {
	case "true":
		return true, nil
	case "false":
		return false, nil
	case "null":
		return nil, nil
	default:
<<<<<<< HEAD
		return nil, fmt.Errorf("%s: identifier not recognized", ident)
=======
		return "", r.malformed("%s: identifier not recognized", ident)
>>>>>>> 0d4ea24f
	}
}

func (r *reader) number() (float64, error) {
	var (
		buf bytes.Buffer
		err error
	)
	r.unread()
	if c, _ := r.read(); c == '0' {
		buf.WriteRune(c)
		if c, _ = r.read(); c == '.' {
			err := r.fraction(&buf)
<<<<<<< HEAD
			if err != nil {
				return 0, err
			}
			return getFloat(buf.String())
		}
		return 0, fmt.Errorf("expected fraction after 0")
=======
			return buf.String(), err
		} else if jsonBlank(c) || c == ',' || c == '}' || c == ']' {
			r.unread()
			return buf.String(), nil
		}
		return "", r.malformed("expected fraction after 0")
>>>>>>> 0d4ea24f
	}
	r.unread()
	for {
		c, _ := r.read()
		if !jsonDigit(c) {
			break
		}
		buf.WriteRune(c)
	}
	r.unread()
	switch c, _ := r.read(); c {
	case '.':
		err = r.fraction(&buf)
	case 'e', 'E':
		err = r.exponent(&buf, c)
	default:
		r.unread()
	}
	if err != nil {
		return 0, err
	}
	return getFloat(buf.String())
}

func (r *reader) fraction(buf *bytes.Buffer) error {
	if c, _ := r.read(); !jsonDigit(c) {
		return r.malformed("expected digit after '.'")
	}
	r.unread()

	defer r.unread()
	buf.WriteRune('.')
	for {
		c, _ := r.read()
		if !jsonDigit(c) {
			break
		}
		buf.WriteRune(c)
	}
	r.unread()
	if c, _ := r.read(); c == 'e' || c == 'E' {
		return r.exponent(buf, c)
	}
	return nil
}

func (r *reader) exponent(buf *bytes.Buffer, exp rune) error {
	defer r.unread()

	buf.WriteRune(exp)
	c, _ := r.read()
	if c == '-' || c == '+' {
		buf.WriteRune(c)
		c, _ = r.read()
	}
	if !jsonDigit(c) || c == '0' {
		return r.malformed("expected digit (different of 0) after exponent")
	}
	buf.WriteRune(c)
	for {
		c, _ := r.read()
		if !jsonDigit(c) {
			break
		}
		buf.WriteRune(c)
	}
	return nil
}

func (r *reader) enter() {
	r.depth++
}

func (r *reader) leave() {
	r.depth--
}

func (r *reader) read() (rune, error) {
	for {
		c, _, err := r.inner.ReadRune()
		r.prev = r.curr
		if c == '\n' {
			r.curr.Line++
			r.curr.Col = 0
		}
		r.curr.Col++
		if r.keepBlank || !jsonBlank(c) {
			return c, err
		}
	}
}

func (r *reader) unread() {
	r.inner.UnreadRune()
}

<<<<<<< HEAD
=======
func (r *reader) wrap() {
	r.inner = wrap(r.inner)
}

func (r *reader) unwrap() string {
	w, ok := r.inner.(unwrapper)
	if ok {
		r.inner = w.Unwrap()
		return w.String()
	}
	return ""
}

func (r *reader) malformed(msg string, args ...interface{}) error {
	return MalformedError{
		Position: r.curr,
		File:     r.file,
		Message:  fmt.Sprintf(msg, args...),
	}
}

var errDone = errors.New("done")

func isDone(err error) bool {
	return errors.Is(err, errDone)
}

func canObject(q Query) error {
	// if q == nil {
	// 	return nil
	// }
	// switch q.(type) {
	// case *all, *ident, *any, *object, *array:
	// 	return nil
	// default:
	// 	return invalidQueryForType("object")
	// }
	return nil
}

func canArray(q Query) error {
	// if q == nil {
	// 	return nil
	// }
	// switch q.(type) {
	// case *all, *index, *array:
	// 	return nil
	// default:
	// 	return invalidQueryForType("array")
	// }
	return nil
}

type unwrapper interface {
	fmt.Stringer
	Unwrap() io.RuneScanner
}

type compact struct {
	io.RuneScanner

	last    rune
	scanstr bool
	buf     bytes.Buffer
}

func wrap(rs io.RuneScanner) io.RuneScanner {
	if _, ok := rs.(*compact); ok {
		return rs
	}
	return &compact{
		RuneScanner: rs,
	}
}

func (w *compact) String() string {
	return w.buf.String()
}

func (w *compact) ReadRune() (rune, int, error) {
	c, z, err := w.RuneScanner.ReadRune()
	w.toggle(c)
	if err == nil && w.keep(c) {
		w.buf.WriteRune(c)
		if !w.scanstr && jsonSep(c) {
			w.buf.WriteRune(' ')
			w.last = c
		}
	}
	return c, z, err
}

func (w *compact) UnreadRune() error {
	err := w.RuneScanner.UnreadRune()
	if err == nil && w.buf.Len() > 0 {
		var size int
		if !w.scanstr && jsonSep(w.last) {
			size++
		}
		size++
		w.buf.Truncate(w.buf.Len() - size)
		w.toggle(w.last)
	}
	return err
}

func (w *compact) Unwrap() io.RuneScanner {
	return w.RuneScanner
}

func (w *compact) keep(c rune) bool {
	return !jsonBlank(c) || w.scanstr
}

func (w *compact) toggle(c rune) {
	if c == '"' && w.last != '\\' {
		w.scanstr = !w.scanstr
	}
	w.last = c
}

func jsonSep(r rune) bool {
	return r == ',' || r == ':'
}

>>>>>>> 0d4ea24f
func jsonBlank(r rune) bool {
	return r == ' ' || r == '\t' || r == '\r' || r == '\n'
}

func jsonQuote(r rune) bool {
	return r == '"'
}

func jsonArray(r rune) bool {
	return r == '['
}

func jsonObject(r rune) bool {
	return r == '{'
}

func jsonDigit(r rune) bool {
	return r >= '0' && r <= '9'
}

func jsonIdent(r rune) bool {
	return r == 't' || r == 'f' || r == 'n'
}

func jsonLetter(r rune) bool {
	return r >= 'a' && r <= 'z'
}

func jsonHex(r rune) bool {
	return jsonDigit(r) || (r >= 'a' && r <= 'f') || (r >= 'A' && r <= 'F')
}<|MERGE_RESOLUTION|>--- conflicted
+++ resolved
@@ -9,9 +9,6 @@
 	"strconv"
 )
 
-<<<<<<< HEAD
-func Filter(r io.Reader, query string) (interface{}, error) {
-=======
 type Position struct {
 	Line int
 	Col  int
@@ -22,7 +19,6 @@
 }
 
 func Filter(r io.Reader, query string) ([]string, error) {
->>>>>>> 0d4ea24f
 	q, err := Parse(query)
 	if err != nil {
 		return nil, err
@@ -86,30 +82,18 @@
 	return nil
 }
 
-<<<<<<< HEAD
-func (r *reader) Read(q Query) (interface{}, error) {
-=======
 func (r *reader) traverse(q Query) error {
->>>>>>> 0d4ea24f
 	c, err := r.read()
 	if err != nil {
 		return err
 	}
 	switch {
 	case jsonQuote(c):
-<<<<<<< HEAD
-		return r.literal()
-	case jsonIdent(c):
-		return r.identifier()
-	case jsonDigit(c):
-		return r.number()
-=======
 		_, err = r.literal()
 	case jsonIdent(c):
 		_, err = r.identifier()
 	case jsonDigit(c):
 		_, err = r.number()
->>>>>>> 0d4ea24f
 	case jsonArray(c):
 		err = r.array(q)
 	case jsonObject(c):
@@ -120,18 +104,6 @@
 	return err
 }
 
-<<<<<<< HEAD
-func (r *reader) object(q Query) (interface{}, error) {
-	r.enter()
-	defer r.leave()
-
-	var list collector
-	if q == KeepAll {
-		list = createObject()
-	} else {
-		list = createArray()
-	}
-=======
 func (r *reader) key() (string, error) {
 	c, _ := r.read()
 	if !jsonQuote(c) {
@@ -154,24 +126,14 @@
 	r.enter()
 	defer r.leave()
 
->>>>>>> 0d4ea24f
 	for {
 		key, err := r.key()
 		if err != nil {
 			return err
 		}
-<<<<<<< HEAD
-		v, err := r.traverse(q, key)
-		if err != nil {
-			return nil, err
-		}
-		list.collect(key, v)
-
-=======
 		if err = r.filter(q, key); err != nil {
 			return err
 		}
->>>>>>> 0d4ea24f
 		if err := r.endObject(); err != nil {
 			if isDone(err) {
 				break
@@ -179,11 +141,7 @@
 			return err
 		}
 	}
-<<<<<<< HEAD
-	return list.get(), nil
-=======
-	return nil
->>>>>>> 0d4ea24f
+	return nil
 }
 
 func (r *reader) endObject() error {
@@ -204,26 +162,14 @@
 	r.enter()
 	defer r.leave()
 
-<<<<<<< HEAD
-func (r *reader) array(q Query) (interface{}, error) {
-	list := createArray()
-	for i := 0; ; i++ {
-		v, err := r.traverse(q, strconv.Itoa(i))
-=======
 	if err := canArray(q); err != nil {
 		return err
 	}
 	for i := 0; ; i++ {
 		err := r.filter(q, strconv.Itoa(i))
->>>>>>> 0d4ea24f
 		if err != nil {
 			return err
 		}
-<<<<<<< HEAD
-		list.collect("", v)
-
-=======
->>>>>>> 0d4ea24f
 		if err := r.endArray(); err != nil {
 			if isDone(err) {
 				break
@@ -231,11 +177,7 @@
 			return err
 		}
 	}
-<<<<<<< HEAD
-	return list.get(), nil
-=======
-	return nil
->>>>>>> 0d4ea24f
+	return nil
 }
 
 func (r *reader) endArray() error {
@@ -252,24 +194,14 @@
 	return nil
 }
 
-<<<<<<< HEAD
-func (r *reader) traverse(q Query, key string) (interface{}, error) {
-=======
 func (r *reader) filter(q Query, key string) error {
 	if q == nil {
 		return r.traverse(q)
 	}
->>>>>>> 0d4ea24f
 	next, err := q.Next(key)
 	if err != nil {
 		return r.traverse(next)
 	}
-<<<<<<< HEAD
-	if next == nil {
-		next = KeepAll
-	}
-	return r.Read(next)
-=======
 	if !keepAll(q) && next == nil {
 		r.wrap()
 		defer r.update(q, key)
@@ -280,7 +212,6 @@
 func (r *reader) update(q Query, key string) error {
 	str := r.unwrap()
 	return q.update(str)
->>>>>>> 0d4ea24f
 }
 
 func (r *reader) literal() (string, error) {
@@ -357,15 +288,11 @@
 	case "null":
 		return nil, nil
 	default:
-<<<<<<< HEAD
-		return nil, fmt.Errorf("%s: identifier not recognized", ident)
-=======
 		return "", r.malformed("%s: identifier not recognized", ident)
->>>>>>> 0d4ea24f
-	}
-}
-
-func (r *reader) number() (float64, error) {
+	}
+}
+
+func (r *reader) number() (string, error) {
 	var (
 		buf bytes.Buffer
 		err error
@@ -375,21 +302,12 @@
 		buf.WriteRune(c)
 		if c, _ = r.read(); c == '.' {
 			err := r.fraction(&buf)
-<<<<<<< HEAD
-			if err != nil {
-				return 0, err
-			}
-			return getFloat(buf.String())
-		}
-		return 0, fmt.Errorf("expected fraction after 0")
-=======
 			return buf.String(), err
 		} else if jsonBlank(c) || c == ',' || c == '}' || c == ']' {
 			r.unread()
 			return buf.String(), nil
 		}
 		return "", r.malformed("expected fraction after 0")
->>>>>>> 0d4ea24f
 	}
 	r.unread()
 	for {
@@ -409,9 +327,9 @@
 		r.unread()
 	}
 	if err != nil {
-		return 0, err
-	}
-	return getFloat(buf.String())
+		return "", err
+	}
+	return buf.String(), nil
 }
 
 func (r *reader) fraction(buf *bytes.Buffer) error {
@@ -486,8 +404,6 @@
 	r.inner.UnreadRune()
 }
 
-<<<<<<< HEAD
-=======
 func (r *reader) wrap() {
 	r.inner = wrap(r.inner)
 }
@@ -613,7 +529,6 @@
 	return r == ',' || r == ':'
 }
 
->>>>>>> 0d4ea24f
 func jsonBlank(r rune) bool {
 	return r == ' ' || r == '\t' || r == '\r' || r == '\n'
 }
